--- conflicted
+++ resolved
@@ -1,24 +1,95 @@
 from fastapi import APIRouter, HTTPException, BackgroundTasks
 from pydantic import BaseModel, Field
 from typing import Dict, List, Any, Optional, Union, Literal
-<<<<<<< HEAD
 import primer3
 from backend.api.models import DesignJobCreate, DesignJobResult, JobStatus
 from backend.core.job_manager import JobManager
 from backend.core.design_runner import DesignRunner
 import uuid
-=======
-import json
->>>>>>> 13adced7
 import traceback
-import primer3
 
 router = APIRouter()
-
-<<<<<<< HEAD
+job_manager = JobManager()
+design_runner = DesignRunner()
+
 def run_design_task(job_id: str):
     """Background task to run the design"""
-=======
+    try:
+        # Update status to running
+        job_manager.update_job_status(job_id, JobStatus.RUNNING)
+
+        # Get job data
+        job_data = job_manager.get_job(job_id)
+
+        # Run design
+        result = design_runner.run_design(job_data)
+
+        # Update with results
+        if result['success']:
+            job_manager.update_job_status(
+                job_id,
+                JobStatus.COMPLETED,
+                result_domains=result['result_domains'],
+                result_strands=result['result_strands'],
+                raw_output=result.get('raw_output')
+            )
+        else:
+            job_manager.update_job_status(
+                job_id,
+                JobStatus.FAILED,
+                error=result['error']
+            )
+
+    except Exception as e:
+        error_msg = f"{type(e).__name__}: {str(e)}\n{traceback.format_exc()}"
+        print(f"Error in design task: {error_msg}")
+        job_manager.update_job_status(
+            job_id,
+            JobStatus.FAILED,
+            error=error_msg
+        )
+
+
+@router.post("/design")
+async def create_design_job(job: DesignJobCreate,
+                            background_tasks: BackgroundTasks):
+    """Create a new design job"""
+    try:
+        job_id = str(uuid.uuid4())
+        print("This is the raw received data", job)
+        # Convert to dict
+        job_dict = job.model_dump()
+
+        print(f"Received job data: {job_dict}")  # Debug logging
+
+        # Create job
+        job_manager.create_job(job_id, job_dict)
+
+        # Add background task
+        background_tasks.add_task(run_design_task, job_id)
+
+        return {"job_id": job_id, "status": "submitted"}
+
+    except Exception as e:
+        error_msg = f"{type(e).__name__}: {str(e)}\n{traceback.format_exc()}"
+        print(f"Error creating job: {error_msg}")
+        raise HTTPException(status_code=400, detail=str(e))
+
+
+@router.get("/jobs")
+async def get_all_jobs():
+    """Get all jobs"""
+    return job_manager.get_all_jobs()
+
+
+@router.get("/jobs/{job_id}")
+async def get_job(job_id: str):
+    """Get a specific job"""
+    job = job_manager.get_job(job_id)
+    if not job:
+        raise HTTPException(status_code=404, detail="Job not found")
+    return job
+
 
 class DimerAnalysisRequest(BaseModel):
     seq1: str
@@ -47,7 +118,6 @@
     """
     Analyze heterodimer formation between two DNA/RNA sequences using Primer3.
     """
->>>>>>> 13adced7
     try:
         # Validate input
         if len(request.seq1) == 0 or len(request.seq2) == 0:
@@ -79,7 +149,7 @@
 
         # Call Primer3 for heterodimer analysis
         try:
-            result = primer3.bindings.calc_heterodimer(
+            result = primer3.bindings.calc_end_stability(
                 seq1=seq1_dna,
                 seq2=seq2_dna,
                 mv_conc=request.mv_conc,
@@ -139,8 +209,9 @@
 
         # Call Primer3 for homodimer analysis
         try:
-            result = primer3.bindings.calc_homodimer(
-                seq=seq1_dna,
+            result = primer3.bindings.calc_end_stability(
+                seq1=seq1_dna,
+                seq2=seq1_dna,
                 mv_conc=request.mv_conc,
                 dv_conc=request.dv_conc,
                 dntp_conc=request.dntp_conc,
@@ -252,247 +323,6 @@
         )
 
 
-<<<<<<< HEAD
-@router.get("/jobs/{job_id}")
-async def get_job(job_id: str):
-    """Get a specific job"""
-    job = job_manager.get_job(job_id)
-    if not job:
-        raise HTTPException(status_code=404, detail="Job not found")
-    return job
-
-
-class DimerAnalysisRequest(BaseModel):
-    seq1: str
-    seq2: Optional[str] = None  # Optional for homodimer analysis
-    mv_conc: float = Field(50.0, description="Monovalent cation concentration in mM")
-    dv_conc: float = Field(1.5, description="Divalent cation concentration in mM")
-    dntp_conc: float = Field(0.6, description="dNTP concentration in mM")
-    dna_conc: float = Field(50.0, description="DNA concentration in nM")
-    temp_c: float = Field(37.0, description="Temperature in Celsius")
-    max_loop: int = Field(30, description="Maximum size of loops in structures")
-    output_structure: bool = Field(True, description="Whether to output ASCII structure")
-    material: Literal["dna", "rna"] = Field("dna", description="Material type (DNA or RNA)")
-
-
-class AnalysisResponse(BaseModel):
-    tm: float
-    dg: float
-    dh: float
-    ds: float
-    structure_found: bool
-    ascii_structure_lines: Optional[List[str]] = None
-
-
-@router.post("/analyze/heterodimer", response_model=AnalysisResponse)
-async def analyze_heterodimer(request: DimerAnalysisRequest):
-    """
-    Analyze heterodimer formation between two DNA/RNA sequences using Primer3.
-    """
-    try:
-        # Validate input
-        if len(request.seq1) == 0 or len(request.seq2) == 0:
-            raise HTTPException(status_code=400, detail="Empty sequence provided")
-
-        # Check if sequences are valid DNA/RNA
-        validate_sequence(request.seq1, request.material)
-        validate_sequence(request.seq2, request.material)
-
-        # Enforce Primer3 length limitation (<60 bp for at least one strand)
-        if len(request.seq1) >= 60 and len(request.seq2) >= 60:
-            # Truncate the longer sequence to 60bp with warning
-            if len(request.seq1) > len(request.seq2):
-                print(
-                    f"Warning: Truncating seq1 from {len(request.seq1)}bp to 60bp to comply with Primer3 requirements")
-                request.seq1 = request.seq1[:60]
-            else:
-                print(
-                    f"Warning: Truncating seq2 from {len(request.seq2)}bp to 60bp to comply with Primer3 requirements")
-                request.seq2 = request.seq2[:60]
-
-        # RNA -> DNA conversion if needed
-        if request.material == "rna":
-            seq1_dna = rna_to_dna(request.seq1)
-            seq2_dna = rna_to_dna(request.seq2)
-        else:
-            seq1_dna = request.seq1
-            seq2_dna = request.seq2
-
-        # Call Primer3 for heterodimer analysis
-        try:
-            result = primer3.bindings.calc_heterodimer(
-                seq1=seq1_dna,
-                seq2=seq2_dna,
-                mv_conc=request.mv_conc,
-                dv_conc=request.dv_conc,
-                dntp_conc=request.dntp_conc,
-                dna_conc=request.dna_conc,
-                temp_c=request.temp_c,
-                max_loop=request.max_loop,
-                output_structure=request.output_structure
-            )
-
-            # Convert ThermoResult to dictionary
-            result_dict = result.todict()
-
-            # Prepare the response
-            response = {
-                "tm": result_dict.get("tm", 0.0),
-                "dg": result_dict.get("dg", 0.0),
-                "dh": result_dict.get("dh", 0.0),
-                "ds": result_dict.get("ds", 0.0),
-                "structure_found": result_dict.get("structure_found", False),
-                "ascii_structure_lines": result_dict.get("ascii_structure_lines", None)
-            }
-
-            return response
-
-        except RuntimeError as e:
-            # Handle Primer3 specific errors
-            raise HTTPException(status_code=400, detail=f"Primer3 error: {str(e)}")
-
-    except HTTPException:
-        raise
-    except Exception as e:
-        error_msg = f"Error in heterodimer analysis: {str(e)}\n{traceback.format_exc()}"
-        print(error_msg)
-        raise HTTPException(status_code=500, detail=str(e))
-
-
-@router.post("/analyze/homodimer", response_model=AnalysisResponse)
-async def analyze_homodimer(request: DimerAnalysisRequest):
-    """
-    Analyze homodimer (self-complementarity) of a DNA/RNA sequence using Primer3.
-    """
-    try:
-        # Validate input
-        if len(request.seq1) == 0:
-            raise HTTPException(status_code=400, detail="Empty sequence provided")
-
-        # Check if sequence is valid DNA/RNA
-        validate_sequence(request.seq1, request.material)
-
-        # RNA -> DNA conversion if needed
-        if request.material == "rna":
-            seq1_dna = rna_to_dna(request.seq1)
-        else:
-            seq1_dna = request.seq1
-
-        # Call Primer3 for homodimer analysis
-        try:
-            result = primer3.bindings.calc_homodimer(
-                seq=seq1_dna,
-                mv_conc=request.mv_conc,
-                dv_conc=request.dv_conc,
-                dntp_conc=request.dntp_conc,
-                dna_conc=request.dna_conc,
-                temp_c=request.temp_c,
-                max_loop=request.max_loop,
-                output_structure=request.output_structure
-            )
-
-            # Convert ThermoResult to dictionary
-            result_dict = result.todict()
-
-            # Prepare the response
-            response = {
-                "tm": result_dict.get("tm", 0.0),
-                "dg": result_dict.get("dg", 0.0),
-                "dh": result_dict.get("dh", 0.0),
-                "ds": result_dict.get("ds", 0.0),
-                "structure_found": result_dict.get("structure_found", False),
-                "ascii_structure_lines": result_dict.get("ascii_structure_lines", None)
-            }
-
-            return response
-
-        except RuntimeError as e:
-            # Handle Primer3 specific errors
-            raise HTTPException(status_code=400, detail=f"Primer3 error: {str(e)}")
-
-    except HTTPException:
-        raise
-    except Exception as e:
-        error_msg = f"Error in homodimer analysis: {str(e)}\n{traceback.format_exc()}"
-        print(error_msg)
-        raise HTTPException(status_code=500, detail=str(e))
-
-
-@router.post("/analyze/hairpin", response_model=AnalysisResponse)
-async def analyze_hairpin(request: DimerAnalysisRequest):
-    """
-    Analyze hairpin formation of a DNA/RNA sequence using Primer3.
-    """
-    try:
-        # Validate input
-        if len(request.seq1) == 0:
-            raise HTTPException(status_code=400, detail="Empty sequence provided")
-
-        # Check if sequence is valid DNA/RNA
-        validate_sequence(request.seq1, request.material)
-
-        # RNA -> DNA conversion if needed
-        if request.material == "rna":
-            seq1_dna = rna_to_dna(request.seq1)
-        else:
-            seq1_dna = request.seq1
-
-        # Call Primer3 for hairpin analysis
-        try:
-            result = primer3.bindings.calc_hairpin(
-                seq=seq1_dna,
-                mv_conc=request.mv_conc,
-                dv_conc=request.dv_conc,
-                dntp_conc=request.dntp_conc,
-                dna_conc=request.dna_conc,
-                temp_c=request.temp_c,
-                max_loop=request.max_loop,
-                output_structure=request.output_structure
-            )
-
-            # Convert ThermoResult to dictionary
-            result_dict = result.todict()
-
-            # Prepare the response
-            response = {
-                "tm": result_dict.get("tm", 0.0),
-                "dg": result_dict.get("dg", 0.0),
-                "dh": result_dict.get("dh", 0.0),
-                "ds": result_dict.get("ds", 0.0),
-                "structure_found": result_dict.get("structure_found", False),
-                "ascii_structure_lines": result_dict.get("ascii_structure_lines", None)
-            }
-
-            return response
-
-        except RuntimeError as e:
-            # Handle Primer3 specific errors
-            raise HTTPException(status_code=400, detail=f"Primer3 error: {str(e)}")
-
-    except HTTPException:
-        raise
-    except Exception as e:
-        error_msg = f"Error in hairpin analysis: {str(e)}\n{traceback.format_exc()}"
-        print(error_msg)
-        raise HTTPException(status_code=500, detail=str(e))
-
-
-def validate_sequence(sequence: str, material: str):
-    """Validate that the sequence contains valid nucleotides"""
-    if material == "dna":
-        valid_chars = set("ATGC")
-    else:  # RNA
-        valid_chars = set("AUGC")
-
-    # Check if all characters in the sequence are valid nucleotides
-    if not all(c.upper() in valid_chars for c in sequence):
-        invalid_chars = [c for c in sequence.upper() if c not in valid_chars]
-        raise HTTPException(
-            status_code=400,
-            detail=f"Invalid {material.upper()} sequence. Contains invalid characters: {', '.join(set(invalid_chars))}"
-        )
-
-
 def rna_to_dna(sequence: str) -> str:
     """Convert RNA sequence to DNA for Primer3 processing"""
     return sequence.upper().replace("U", "T")
@@ -539,9 +369,4 @@
     duplex_fraction: Optional[float] = None
     secondary_structure: Optional[str] = None
     error: Optional[str] = None
-    mock_data: bool = False
-=======
-def rna_to_dna(sequence: str) -> str:
-    """Convert RNA sequence to DNA for Primer3 processing"""
-    return sequence.upper().replace("U", "T")
->>>>>>> 13adced7
+    mock_data: bool = False